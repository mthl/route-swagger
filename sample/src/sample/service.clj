--- conflicted
+++ resolved
@@ -217,12 +217,8 @@
         {:post add-order}
         ["/:id" ^:interceptors [load-order-from-db]
          {:get get-order-by-id}]]
-<<<<<<< HEAD
-       ;; security?
-       ;["/secure" ^:interceptors [basic-auth] {:delete delete-db}]
-=======
+
        ["/secure" ^:interceptors [basic-auth] {:delete delete-db}]
->>>>>>> b6aeeb58
 
        ["/doc" {:get [(swagger/swagger-doc)]}]
        ["/swagger-ui/*resource" {:get [(swagger/swagger-ui)]}]]]]))
